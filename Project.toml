name = "MaterialReconstruction"
uuid = "03cb9323-3c4b-4e23-a84c-921ade87b3a3"
authors = ["Vasily Postnicov <shamaz.mazum@gmail.com>"]
version = "0.1.0"

[deps]
CorrelationFunctions = "cd8c4018-4f35-43b7-8520-d042ebaeaa2d"
CorrelationTrackers = "2aaf3720-2af0-4ca4-b7d9-7d970023fcad"
LsqFit = "2fda8390-95c7-5789-9bda-21331edee243"
PoissonRandom = "e409e4f3-bfea-5376-8464-e040bb5c01ab"
Statistics = "10745b16-79ce-11e8-11f9-7d13ad32a3b2"

[compat]
CorrelationFunctions = "0.2.0"
CorrelationTrackers = "0.2.0"
<<<<<<< HEAD
LsqFit = "0.12"
=======
PoissonRandom = "0.4"
>>>>>>> 646c0806
julia = "^1.0"

[extras]
XUnit = "3e3c03f2-1a94-11e9-2981-050a4ca824ab"

[targets]
test = ["XUnit"]<|MERGE_RESOLUTION|>--- conflicted
+++ resolved
@@ -13,11 +13,8 @@
 [compat]
 CorrelationFunctions = "0.2.0"
 CorrelationTrackers = "0.2.0"
-<<<<<<< HEAD
 LsqFit = "0.12"
-=======
 PoissonRandom = "0.4"
->>>>>>> 646c0806
 julia = "^1.0"
 
 [extras]
